--- conflicted
+++ resolved
@@ -90,7 +90,6 @@
             return element;
         },
 
-<<<<<<< HEAD
         sortResultsTable(column, order = 'asc') {
             const rows = Array.from(elements.resultsTableBody.querySelectorAll('tr'));
             const headers = document.querySelectorAll('#results-table thead th');
@@ -110,7 +109,7 @@
             const columnName = headers[column].textContent.trim().toLowerCase();
 
             const getCellValue = (row, column) => {
-                const cell = row.querySelector(`td:nth-child(${column + 1})`);
+                const cell = row.querySelector(`td:nth-child(${column + 2})`);
                 const text = cell ? cell.textContent.trim() : '';
                 if (columnName === 'size') return parseFileSize(text);
                 if (columnName === 'title') return parseTitle(text);
@@ -143,7 +142,7 @@
             if (icon) {
                 icon.setAttribute('uk-icon', `icon: ${order === 'asc' ? 'triangle-up' : 'triangle-down'}`);
             }
-=======
+        },
 
         updateDownloadSelectedButton() {
             elements.downloadSelectedButton.disabled = selectedBooks.size === 0;
@@ -226,7 +225,6 @@
             selectedBooks.clear();
             utils.updateDownloadSelectedButton();
             modal.close();
->>>>>>> d61235d8
         }
     };
 
@@ -589,21 +587,6 @@
                 modal.close();
             }
         });
-
-<<<<<<< HEAD
-        function setupSorting() {
-            const headers = document.querySelectorAll('#results-table thead th');
-            headers.forEach((header, index) => {
-                let sortOrder = 'asc';
-                header.addEventListener('click', () => {
-                    utils.sortResultsTable(index, sortOrder);
-                    sortOrder = sortOrder === 'asc' ? 'desc' : 'asc';
-                });
-            });
-        }
-
-        setupSorting();
-=======
         // Download selected books
         elements.downloadSelectedButton.addEventListener('click', utils.handleDownloadSelected);
 
@@ -624,7 +607,19 @@
             utils.updateDownloadSelectedButton();
         });
 
->>>>>>> d61235d8
+        function setupSorting() {
+            const headers = document.querySelectorAll('#results-table thead th');
+            headers.forEach((header, index) => {
+                let sortOrder = 'asc';
+                header.addEventListener('click', () => {
+                    utils.sortResultsTable(index, sortOrder);
+                    sortOrder = sortOrder === 'asc' ? 'desc' : 'asc';
+                });
+            });
+        }
+
+        setupSorting();
+
     }
 
     // Initialize
