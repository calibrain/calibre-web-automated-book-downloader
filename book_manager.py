--- conflicted
+++ resolved
@@ -245,20 +245,13 @@
 
     if format == "" or size == "":
         for f in _details:
-<<<<<<< HEAD
-            if f == "" and not " " in f.strip().lower():
-                format = f.strip().lower()
-            if size == "" and "." in f.strip().lower():
-                size = f.strip().lower()
-    if content == "":
-        content = ContentType.OTHER
-=======
             stripped = f.strip().lower()
             if format == "" and stripped and " " not in stripped:
                 format = stripped
             if size == "" and "." in stripped:
                 size = stripped
->>>>>>> 57519104
+    if content == "":
+        content = ContentType.OTHER
 
     
     book_title = _find_in_divs(divs, "🔍").strip("🔍").strip()
