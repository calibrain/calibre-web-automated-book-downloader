"""Book download manager handling search and retrieval operations."""

import time, json, os, re
from pathlib import Path
from urllib.parse import quote
from typing import List, Optional, Dict, Union, Callable
from threading import Event
from bs4 import BeautifulSoup, Tag, NavigableString, ResultSet

import downloader
from logger import setup_logger
from config import SUPPORTED_FORMATS, BOOK_LANGUAGE, AA_BASE_URL
from env import AA_DONATOR_KEY, USE_CF_BYPASS, PRIORITIZE_WELIB, ALLOW_USE_WELIB
from models import BookInfo, ContentType, SearchFilters
logger = setup_logger(__name__)



def search_books(query: str, filters: SearchFilters) -> List[BookInfo]:
    """Search for books matching the query.

    Args:
        query: Search term (ISBN, title, author, etc.)

    Returns:
        List[BookInfo]: List of matching books

    Raises:
        Exception: If no books found or parsing fails
    """
    query_html = quote(query)

    if filters.isbn:
        # ISBNs are included in query string
        isbns = " || ".join(
            [f"('isbn13:{isbn}' || 'isbn10:{isbn}')" for isbn in filters.isbn]
        )
        query_html = quote(f"({isbns}) {query}")

    filters_query = ""

    for value in filters.lang or BOOK_LANGUAGE:
        if value != "all":
            filters_query += f"&lang={quote(value)}"

    if filters.sort:
        filters_query += f"&sort={quote(filters.sort)}"

    if filters.content:
        for value in filters.content:
            filters_query += f"&content={quote(value)}"

    # Handle format filter
    formats_to_use = filters.format if filters.format else SUPPORTED_FORMATS

    index = 1
    for filter_type, filter_values in vars(filters).items():
        if filter_type == "author" or filter_type == "title" and filter_values:
            for value in filter_values:
                filters_query += (
                    f"&termtype_{index}={filter_type}&termval_{index}={quote(value)}"
                )
                index += 1

    url = (
        f"{AA_BASE_URL}"
        f"/search?index=&page=1&display=table"
        f"&acc=aa_download&acc=external_download"
        f"&ext={'&ext='.join(formats_to_use)}"
        f"&q={query_html}"
        f"{filters_query}"
    )

    html = downloader.html_get_page(url)
    if not html:
        raise Exception("Failed to fetch search results")

    if "No files found." in html:
        logger.info(f"No books found for query: {query}")
        raise Exception("No books found. Please try another query.")

    soup = BeautifulSoup(html, "html.parser")
    tbody: Tag | NavigableString | None = soup.find("table")

    if not tbody:
        logger.warning(f"No results table found for query: {query}")
        raise Exception("No books found. Please try another query.")

    books = []
    if isinstance(tbody, Tag):
        for line_tr in tbody.find_all("tr"):
            try:
                book = _parse_search_result_row(line_tr)
                if book:
                    books.append(book)
            except Exception as e:
                logger.error_trace(f"Failed to parse search result row: {e}")

    books.sort(
        key=lambda x: (
            SUPPORTED_FORMATS.index(x.format)
            if x.format in SUPPORTED_FORMATS
            else len(SUPPORTED_FORMATS)
        )
    )

    return books


def _parse_search_result_row(row: Tag) -> Optional[BookInfo]:
    """Parse a single search result row into a BookInfo object."""
    try:
        # Skip ad rows
        if row.text.strip().lower().startswith("your ad here"):
            return None
        cells = row.find_all("td")
        preview_img = cells[0].find("img")
        preview = preview_img["src"] if preview_img else None

        return BookInfo(
            id=row.find_all("a")[0]["href"].split("/")[-1],
            preview=preview,
            title=cells[1].find("span").next,
            author=cells[2].find("span").next,
            publisher=cells[3].find("span").next,
            year=cells[4].find("span").next,
            language=cells[7].find("span").next,
            content=cells[8].find("span").next,
            format=cells[9].find("span").next.lower(),
            size=cells[10].find("span").next,
        )
    except Exception as e:
        logger.error_trace(f"Error parsing search result row: {e}")
        return None


def get_book_info(book_id: str) -> BookInfo:
    """Get detailed information for a specific book.

    Args:
        book_id: Book identifier (MD5 hash)

    Returns:
        BookInfo: Detailed book information
    """
    url = f"{AA_BASE_URL}/md5/{book_id}"
    html = downloader.html_get_page(url)

    if not html:
        raise Exception(f"Failed to fetch book info for ID: {book_id}")

    soup = BeautifulSoup(html, "html.parser")

    return _parse_book_info_page(soup, book_id)


def _parse_book_info_page(soup: BeautifulSoup, book_id: str) -> BookInfo:
    """Parse the book info page HTML into a BookInfo object."""
    data = soup.select_one("body > main > div:nth-of-type(1)")

    if not data:
        raise Exception(f"Failed to parse book info for ID: {book_id}")

    preview: str = ""

    node = data.select_one("div:nth-of-type(1) > img")
    if node:
        preview_value = node.get("src", "")
        if isinstance(preview_value, list):
            preview = preview_value[0]
        else:
            preview = preview_value

    data = soup.find_all("div", {"class": "main-inner"})[0].find_next("div")
    divs = list(data.children)

    every_url = soup.find_all("a")
    slow_urls_no_waitlist = set()
    slow_urls_with_waitlist = set()
    external_urls_libgen = set()
    external_urls_z_lib = set()
    external_urls_welib = set()

    for url in every_url:
        try:
            if url.text.strip().lower().startswith("slow partner server"):
                if (
                    url.next is not None
                    and url.next.next is not None
                    and "waitlist" in url.next.next.strip().lower()
                ):
                    internal_text = url.next.next.strip().lower()
                    if "no waitlist" in internal_text:
                        slow_urls_no_waitlist.add(url["href"])
                    else:
                        slow_urls_with_waitlist.add(url["href"])
            elif (
                url.next is not None
                and url.next.next is not None
                and "click “GET” at the top" in url.next.next.text.strip()
            ):
                libgen_url = url["href"]
                # TODO : Temporary fix ? Maybe get URLs from https://open-slum.org/ ?
                libgen_url = re.sub(r'libgen\.(lc|is|bz|st)', 'libgen.gl', url["href"])

                external_urls_libgen.add(libgen_url)
            elif url.text.strip().lower().startswith("z-lib"):
                if ".onion/" not in url["href"]:
                    external_urls_z_lib.add(url["href"])
        except:
            pass

    external_urls_welib = _get_download_urls_from_welib(book_id) if USE_CF_BYPASS else set()

    urls = []
    urls += list(external_urls_welib) if PRIORITIZE_WELIB else []
    urls += list(slow_urls_no_waitlist) if USE_CF_BYPASS else []
    urls += list(external_urls_libgen)
    urls += list(external_urls_welib) if not PRIORITIZE_WELIB else []
    urls += list(slow_urls_with_waitlist)  if USE_CF_BYPASS else []
    urls += list(external_urls_z_lib)

    for i in range(len(urls)):
        urls[i] = downloader.get_absolute_url(AA_BASE_URL, urls[i])

    # Remove empty urls
    urls = [url for url in urls if url != ""]

    # Filter out divs that are not text
    original_divs = divs
    divs = [div for div in divs if div.text.strip() != ""]

    all_details = _find_in_divs(divs, " · ")
    format = ""
    size = ""
<<<<<<< HEAD
    content = ""
    content_types = [c.value for c in ContentType]
    for f in _details:
        if format == "" and f.strip().lower() in SUPPORTED_FORMATS:
            format = f.strip().lower()
        if size == "" and any(u in f.strip().lower() for u in ["mb", "kb", "gb"]):
            size = f.strip().lower()
        if content == "" and any(ct.lower() in f.strip().lower() for ct in content_types):
            content = [ct for ct in content_types if ct.lower() in f.strip().lower()][0]

    if format == "" or size == "":
        for f in _details:
            stripped = f.strip().lower()
            if format == "" and stripped and " " not in stripped:
                format = stripped
            if size == "" and "." in stripped:
                size = stripped
    if content == "":
        content = ContentType.OTHER
=======
    for _details in all_details:
        _details = _details.split(" · ")
        for f in _details:
            if format == "" and f.strip().lower() in SUPPORTED_FORMATS:
                format = f.strip().lower()
            if size == "" and any(u in f.strip().lower() for u in ["mb", "kb", "gb"]):
                size = f.strip().lower()

        if format == "" or size == "":
            for f in _details:
                stripped = f.strip().lower()
                if format == "" and stripped and " " not in stripped:
                    format = stripped
                if size == "" and "." in stripped:
                    size = stripped
>>>>>>> 57d85d07

    
    book_title = _find_in_divs(divs, "🔍")[0].strip("🔍").strip()

    # Extract basic information
    description = _extract_book_description(soup)

    book_info = BookInfo(
        id=book_id,
        preview=preview,
        title=book_title,
<<<<<<< HEAD
        content=content,
        publisher=_find_in_divs(divs, "icon-[mdi--company]", isClass=True),
        author=_find_in_divs(divs, "icon-[mdi--user-edit]", isClass=True),
=======
        publisher=_find_in_divs(divs, "icon-[mdi--company]", isClass=True)[0],
        author=_find_in_divs(divs, "icon-[mdi--user-edit]", isClass=True)[0],
>>>>>>> 57d85d07
        format=format,
        size=size,
        description=description,
        download_urls=urls,
    )

    # Extract additional metadata
    info = _extract_book_metadata(original_divs[-6])
    book_info.info = info

    # Set language and year from metadata if available
    if info.get("Language"):
        book_info.language = info["Language"][0]
    if info.get("Year"):
        book_info.year = info["Year"][0]

    # TODO :
    # Backfill missing metadata from original book
    # To do this, we need to cache the results of search_books() in some kind of LRU

    return book_info

def _find_in_divs(divs: List[str], text: str, isClass: bool = False) -> List[str]:
    divs_found = []
    for div in divs:
        if isClass:
            if div.find(class_ = text):
                divs_found.append(div.text.strip())
        else:
            if text in div.text.strip():
                divs_found.append(div.text.strip())
    return divs_found

def _get_download_urls_from_welib(book_id: str) -> set[str]:
    if ALLOW_USE_WELIB == False:
        return set()
    """Get download urls from welib.org."""
    url = f"https://welib.org/md5/{book_id}"
    logger.info(f"Getting download urls from welib.org for {book_id}. While this uses the bypasser, it will not start downloading them yet.")
    html = downloader.html_get_page(url, use_bypasser=True)
    if not html:
        return []
    soup = BeautifulSoup(html, "html.parser")
    download_links = soup.find_all("a", href=True)
    download_links = [link["href"] for link in download_links]
    download_links = [link for link in download_links if "/slow_download/" in link]
    download_links = [downloader.get_absolute_url(url, link) for link in download_links]
    return set(download_links)

def _get_next_value_div(label_div: Tag) -> Optional[Tag]:
    """Find the next sibling div that holds the value for a metadata label."""
    sibling = label_div.next_sibling
    while sibling:
        if isinstance(sibling, Tag) and sibling.name == "div":
            return sibling
        sibling = sibling.next_sibling
    return None

def _extract_book_description(soup: BeautifulSoup) -> Optional[str]:
    """Extract the primary or alternative description from the book page."""
    container = soup.select_one(".js-md5-top-box-description")
    if not container:
        return None

    description: Optional[str] = None
    alternative: Optional[str] = None

    label_divs = container.select("div.text-xs.text-gray-500.uppercase")
    for label_div in label_divs:
        label_text = label_div.get_text(strip=True).lower()
        value_div = _get_next_value_div(label_div)
        if not value_div:
            continue

        value_text = value_div.get_text(separator=" ", strip=True)
        if not value_text:
            continue

        if label_text == "description":
            return value_text
        if label_text == "alternative description" and not alternative:
            alternative = value_text

    if alternative:
        return alternative

    # Fallback to the first text block inside the description container
    fallback_div = container.find("div", class_="mb-1")
    if fallback_div:
        fallback_text = fallback_div.get_text(separator=" ", strip=True)
        if fallback_text:
            return fallback_text

    return None

def _extract_book_metadata(metadata_divs) -> Dict[str, List[str]]:
    """Extract metadata from book info divs."""
    info: Dict[str, List[str]] = {}

    # Process the first set of metadata
    sub_datas = metadata_divs.find_all("div")[0]
    sub_datas = list(sub_datas.children)
    for sub_data in sub_datas:
        if sub_data.text.strip() == "":
            continue
        sub_data = list(sub_data.children)
        key = sub_data[0].text.strip()
        value = sub_data[1].text.strip()
        if key not in info:
            info[key] = set()
        info[key].add(value)
    
    # make set into list
    for key, value in info.items():
        info[key] = list(value)

    # Filter relevant metadata
    relevant_prefixes = [
        "ISBN-",
        "ALTERNATIVE",
        "ASIN",
        "Goodreads",
        "Language",
        "Year",
    ]
    return {
        k.strip(): v
        for k, v in info.items()
        if any(k.lower().startswith(prefix.lower()) for prefix in relevant_prefixes)
        and "filename" not in k.lower()
    }


def download_book(book_info: BookInfo, book_path: Path, progress_callback: Optional[Callable[[float], None]] = None, cancel_flag: Optional[Event] = None, status_callback: Optional[Callable[[str], None]] = None) -> Optional[str]:
    """Download a book from available sources.

    Args:
        book_id: Book identifier (MD5 hash)
        title: Book title for logging
        progress_callback: Optional callback for download progress updates
        cancel_flag: Optional cancellation flag
        status_callback: Optional callback for status updates

    Returns:
        str: Download URL if successful, None otherwise
    """

    if len(book_info.download_urls) == 0:
        book_info = get_book_info(book_info.id)
    download_links = book_info.download_urls

    # If AA_DONATOR_KEY is set, use the fast download URL. Else try other sources.
    if AA_DONATOR_KEY != "":
        download_links.insert(
            0,
            f"{AA_BASE_URL}/dyn/api/fast_download.json?md5={book_info.id}&key={AA_DONATOR_KEY}",
        )

    for link in download_links:
        try:
            # Update status to resolving before attempting download URL fetch
            if status_callback:
                status_callback("resolving")

            download_url = _get_download_url(link, book_info.title, cancel_flag, status_callback)
            if download_url != "":
                # Update status to downloading before starting actual download
                if status_callback:
                    status_callback("downloading")

                logger.info(f"Downloading `{book_info.title}` from `{download_url}`")

                data = downloader.download_url(download_url, book_info.size or "", progress_callback, cancel_flag)
                if not data:
                    raise Exception("No data received")

                logger.info(f"Download finished. Writing to {book_path}")
                with open(book_path, "wb") as f:
                    f.write(data.getbuffer())
                logger.info(f"Writing `{book_info.title}` successfully")
                return download_url

        except Exception as e:
            logger.error_trace(f"Failed to download from {link}: {e}")
            continue

    return None


def _get_download_url(link: str, title: str, cancel_flag: Optional[Event] = None, status_callback: Optional[Callable[[str], None]] = None) -> str:
    """Extract actual download URL from various source pages."""

    url = ""

    if link.startswith(f"{AA_BASE_URL}/dyn/api/fast_download.json"):
        page = downloader.html_get_page(link, status_callback=status_callback)
        url = json.loads(page).get("download_url")
    else:
        html = downloader.html_get_page(link, status_callback=status_callback)

        if html == "":
            return ""

        soup = BeautifulSoup(html, "html.parser")

        if link.startswith("https://z-lib."):
            download_link = soup.find_all("a", href=True, class_="addDownloadedBook")
            if download_link:
                url = download_link[0]["href"]
        elif "/slow_download/" in link:
            download_links = soup.find_all("a", href=True, string="📚 Download now")
            if not download_links:
                countdown = soup.find_all("span", class_="js-partner-countdown")
                if countdown:
                    sleep_time = int(countdown[0].text)
                    logger.info(f"Waiting {sleep_time}s for {title}")
                    if cancel_flag is not None and cancel_flag.wait(timeout=sleep_time):
                        logger.info(f"Cancelled wait for {title}")
                        return ""
                    url = _get_download_url(link, title, cancel_flag, status_callback)
            else:
                url = download_links[0]["href"]
        else:
            url = soup.find_all("a", string="GET")[0]["href"]

    return downloader.get_absolute_url(link, url)<|MERGE_RESOLUTION|>--- conflicted
+++ resolved
@@ -233,27 +233,9 @@
     all_details = _find_in_divs(divs, " · ")
     format = ""
     size = ""
-<<<<<<< HEAD
     content = ""
     content_types = [c.value for c in ContentType]
-    for f in _details:
-        if format == "" and f.strip().lower() in SUPPORTED_FORMATS:
-            format = f.strip().lower()
-        if size == "" and any(u in f.strip().lower() for u in ["mb", "kb", "gb"]):
-            size = f.strip().lower()
-        if content == "" and any(ct.lower() in f.strip().lower() for ct in content_types):
-            content = [ct for ct in content_types if ct.lower() in f.strip().lower()][0]
-
-    if format == "" or size == "":
-        for f in _details:
-            stripped = f.strip().lower()
-            if format == "" and stripped and " " not in stripped:
-                format = stripped
-            if size == "" and "." in stripped:
-                size = stripped
-    if content == "":
-        content = ContentType.OTHER
-=======
+    
     for _details in all_details:
         _details = _details.split(" · ")
         for f in _details:
@@ -261,6 +243,8 @@
                 format = f.strip().lower()
             if size == "" and any(u in f.strip().lower() for u in ["mb", "kb", "gb"]):
                 size = f.strip().lower()
+            if content == "" and any(ct.lower() in f.strip().lower() for ct in content_types):
+                content = [ct for ct in content_types if ct.lower() in f.strip().lower()][0]
 
         if format == "" or size == "":
             for f in _details:
@@ -269,8 +253,8 @@
                     format = stripped
                 if size == "" and "." in stripped:
                     size = stripped
->>>>>>> 57d85d07
-
+    if content == "":
+        content = ContentType.OTHER
     
     book_title = _find_in_divs(divs, "🔍")[0].strip("🔍").strip()
 
@@ -281,14 +265,9 @@
         id=book_id,
         preview=preview,
         title=book_title,
-<<<<<<< HEAD
         content=content,
-        publisher=_find_in_divs(divs, "icon-[mdi--company]", isClass=True),
-        author=_find_in_divs(divs, "icon-[mdi--user-edit]", isClass=True),
-=======
         publisher=_find_in_divs(divs, "icon-[mdi--company]", isClass=True)[0],
         author=_find_in_divs(divs, "icon-[mdi--user-edit]", isClass=True)[0],
->>>>>>> 57d85d07
         format=format,
         size=size,
         description=description,
