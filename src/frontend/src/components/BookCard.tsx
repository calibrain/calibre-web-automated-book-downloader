--- conflicted
+++ resolved
@@ -58,13 +58,8 @@
 
   return (
     <article
-<<<<<<< HEAD
-      className="book-card overflow-hidden flex flex-col sm:flex-col max-sm:flex-row space-between w-full sm:max-w-[292px] sm:max-h-[590px] max-sm:h-[180px] transition-shadow duration-300"
-      style={{
-=======
       className="book-card overflow-hidden flex flex-col sm:flex-col max-sm:flex-row space-between w-full sm:max-w-[292px] max-sm:h-[180px] h-full transition-shadow duration-300"
       style={{ 
->>>>>>> 10651641
         background: 'var(--bg-soft)',
         borderRadius: '.75rem',
         boxShadow: isHovered ? '0 10px 30px rgba(0, 0, 0, 0.15)' : 'none'
@@ -116,15 +111,9 @@
         {/* Info button - appears on hover, positioned bottom-right */}
         <button
           className="absolute bottom-2 right-2 w-8 h-8 rounded-full bg-white/90 dark:bg-gray-800/90 backdrop-blur-sm flex items-center justify-center transition-all duration-300 shadow-lg hover:scale-110 max-sm:hidden"
-<<<<<<< HEAD
-          style={{
-            opacity: isHovered ? 1 : 0,
-            pointerEvents: isHovered ? 'auto' : 'none'
-=======
           style={{ 
             opacity: (isHovered || isLoadingDetails) ? 1 : 0,
             pointerEvents: (isHovered || isLoadingDetails) ? 'auto' : 'none'
->>>>>>> 10651641
           }}
           onClick={(e) => {
             e.stopPropagation();
@@ -156,13 +145,8 @@
       {/* Book Details Section */}
       <div className="p-4 max-sm:p-3 max-sm:py-2 flex flex-col gap-3 max-sm:gap-2 max-sm:flex-1 max-sm:justify-between max-sm:min-w-0 sm:flex-1 sm:flex sm:flex-col sm:justify-end">
         <div className="space-y-1 max-sm:space-y-0.5 max-sm:min-w-0">
-<<<<<<< HEAD
-          <h3
-            className="font-semibold leading-tight truncate text-base max-sm:text-sm max-sm:min-w-0"
-=======
           <h3 
             className="font-semibold leading-tight line-clamp-2 text-base max-sm:line-clamp-3 max-sm:min-w-0" 
->>>>>>> 10651641
             title={book.title || 'Untitled'}
           >
             {book.title || 'Untitled'}
