--- conflicted
+++ resolved
@@ -14,10 +14,7 @@
       UID: 1000
       GID: 100
       # CWA_DB_PATH: /auth/app.db  # Uncomment to enable authentication (also uncomment volume below)
-<<<<<<< HEAD
-=======
       # CALIBRE_WEB_URL: http://localhost:8080 # Uncomment and add your custom library URL to enable "Go To Library" button in the Web UI
->>>>>>> 122a3633
       # SESSION_COOKIE_SECURE: 'true'  # Set to 'true' if accessing ONLY via HTTPS
       # DEBUG: 'true'  # Enable debug mode (debug button, verbose logging)
       # Queue management settings
