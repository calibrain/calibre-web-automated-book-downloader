"""Backend logic for the book download application."""

import threading, time
import shutil
from pathlib import Path
from typing import Dict, List, Optional, Any, Tuple
import subprocess
import os
from concurrent.futures import ThreadPoolExecutor, Future
from threading import Event

from logger import setup_logger
from config import CUSTOM_SCRIPT
from env import (INGEST_DIR, DOWNLOAD_PATHS, TMP_DIR, MAIN_LOOP_SLEEP_TIME, USE_BOOK_TITLE,
                 MAX_CONCURRENT_DOWNLOADS, DOWNLOAD_PROGRESS_UPDATE_INTERVAL)
from models import book_queue, BookInfo, ContentType, QueueStatus, SearchFilters
import book_manager

logger = setup_logger(__name__)

# Import WebSocket manager (will be initialized by app.py)
try:
    from websocket_manager import ws_manager
except ImportError:
    logger.warning("WebSocket manager not available")
    ws_manager = None

def _sanitize_filename(filename: str) -> str:
    """Sanitize a filename by replacing spaces with underscores and removing invalid characters."""
    keepcharacters = (' ','.','_')
    return "".join(c for c in filename if c.isalnum() or c in keepcharacters).rstrip()

def search_books(query: str, filters: SearchFilters) -> List[Dict[str, Any]]:
    """Search for books matching the query.
    
    Args:
        query: Search term
        filters: Search filters object
        
    Returns:
        List[Dict]: List of book information dictionaries
    """
    try:
        books = book_manager.search_books(query, filters)
        return [_book_info_to_dict(book) for book in books]
    except Exception as e:
        logger.error_trace(f"Error searching books: {e}")
        return []

def get_book_info(book_id: str) -> Optional[Dict[str, Any]]:
    """Get detailed information for a specific book.
    
    Args:
        book_id: Book identifier
        
    Returns:
        Optional[Dict]: Book information dictionary if found
    """
    try:
        book = book_manager.get_book_info(book_id)
        return _book_info_to_dict(book)
    except Exception as e:
        logger.error_trace(f"Error getting book info: {e}")
        return None

def queue_book(book_id: str, priority: int = 0) -> bool:
    """Add a book to the download queue with specified priority.
    
    Args:
        book_id: Book identifier
        priority: Priority level (lower number = higher priority)
        
    Returns:
        bool: True if book was successfully queued
    """
    try:
        book_info = book_manager.get_book_info(book_id)
        book_queue.add(book_id, book_info, priority)
        logger.info(f"Book queued with priority {priority}: {book_info.title}")
        
        # Broadcast status update via WebSocket
        if ws_manager and ws_manager.is_enabled():
            ws_manager.broadcast_status_update(queue_status())
        
        return True
    except Exception as e:
        logger.error_trace(f"Error queueing book: {e}")
        return False

def queue_status() -> Dict[str, Dict[str, Any]]:
    """Get current status of the download queue.
    
    Returns:
        Dict: Queue status organized by status type with serialized book data
    """
    status = book_queue.get_status()
    for _, books in status.items():
        for _, book_info in books.items():
            if book_info.download_path:
                if not os.path.exists(book_info.download_path):
                    book_info.download_path = None

    # Convert Enum keys to strings and BookInfo objects to dicts for JSON serialization
    return {
        status_type.value: {
            book_id: _book_info_to_dict(book_info)
            for book_id, book_info in books.items()
        }
        for status_type, books in status.items()
    }

def get_book_data(book_id: str) -> Tuple[Optional[bytes], BookInfo]:
    """Get book data for a specific book, including its title.
    
    Args:
        book_id: Book identifier
        
    Returns:
        Tuple[Optional[bytes], str]: Book data if available, and the book title
    """
    try:
        book_info = book_queue._book_data[book_id]
        path = book_info.download_path
        with open(path, "rb") as f:
            return f.read(), book_info
    except Exception as e:
        logger.error_trace(f"Error getting book data: {e}")
        if book_info:
            book_info.download_path = None
        return None, book_info if book_info else BookInfo(id=book_id, title="Unknown")

def _book_info_to_dict(book: BookInfo) -> Dict[str, Any]:
    """Convert BookInfo object to dictionary representation."""
    return {
        key: value for key, value in book.__dict__.items()
        if value is not None
    }

def _prepare_download_folder(book_info: BookInfo) -> Path:
    """Prepare final content-type subdir"""
    content = book_info.content
    content_type = [x for x in ContentType if x.value in content]
    content_dir = DOWNLOAD_PATHS.get(content_type[0].name) if content_type else DOWNLOAD_PATHS.get("DEFAULT")
    if not os.path.exists(content_dir):
        os.makedirs(content_dir)
    return content_dir

def _download_book_with_cancellation(book_id: str, cancel_flag: Event) -> Optional[str]:
    """Download and process a book with cancellation support.
    
    Args:
        book_id: Book identifier
        cancel_flag: Threading event to signal cancellation
        
    Returns:
        str: Path to the downloaded book if successful, None otherwise
    """
    try:
        # Check for cancellation before starting
        if cancel_flag.is_set():
            logger.info(f"Download cancelled before starting: {book_id}")
            return None
            
        book_info = book_queue._book_data[book_id]
        logger.info(f"Starting download: {book_info.title}")

        if USE_BOOK_TITLE:
            book_name = _sanitize_filename(book_info.title)
        else:
            book_name = book_id
        # If format is not set, use the format of the first download URL
        if book_info.format == "":
            book_info.format = book_info.download_urls[0].split(".")[-1]
        book_name += f".{book_info.format}"
        book_path = TMP_DIR / book_name

        # Check cancellation before download
        if cancel_flag.is_set():
            logger.info(f"Download cancelled before book manager call: {book_id}")
            return None
        
        progress_callback = lambda progress: update_download_progress(book_id, progress)
        status_callback = lambda status: update_download_status(book_id, status)
        success_download_url = book_manager.download_book(book_info, book_path, progress_callback, cancel_flag, status_callback)
        
        # Stop progress updates
        cancel_flag.wait(0.1)  # Brief pause for progress thread cleanup
        
        if cancel_flag.is_set():
            logger.info(f"Download cancelled during download: {book_id}")
            # Clean up partial download
            if book_path.exists():
                book_path.unlink()
            return None
            
        if not success_download_url:
            raise Exception("Unknown error downloading book")

        # Check cancellation before post-processing
        if cancel_flag.is_set():
            logger.info(f"Download cancelled before post-processing: {book_id}")
            if book_path.exists():
                book_path.unlink()
            return None

        # Update status to verifying
        book_queue.update_status(book_id, QueueStatus.VERIFYING)
        if ws_manager and ws_manager.is_enabled():
            ws_manager.broadcast_status_update(queue_status())
        logger.info(f"Verifying download: {book_info.title}")

        if CUSTOM_SCRIPT:
            logger.info(f"Running custom script: {CUSTOM_SCRIPT}")
            subprocess.run([CUSTOM_SCRIPT, book_path])
            
        # Update status to ingesting
        book_queue.update_status(book_id, QueueStatus.INGESTING)
        if ws_manager and ws_manager.is_enabled():
            ws_manager.broadcast_status_update(queue_status())
        
<<<<<<< HEAD
        final_dir = _prepare_download_folder(book_info)
        intermediate_path = final_dir / f"{book_id}.crdownload"
        final_path = final_dir / book_name
=======
        if success_download_url and book_info.format == "":
            book_info.format = success_download_url.split(".")[-1]
            book_name += f".{book_info.format}"

        intermediate_path = INGEST_DIR / f"{book_id}.crdownload"
        final_path = INGEST_DIR / book_name
>>>>>>> 57d85d07
        
        if os.path.exists(book_path):
            logger.info(f"Moving book to ingest directory: {book_path} -> {final_path}")
            try:
                shutil.move(book_path, intermediate_path)
            except Exception as e:
                try:
                    logger.debug(f"Error moving book: {e}, will try copying instead")
                    shutil.move(book_path, intermediate_path)
                except Exception as e:
                    logger.debug(f"Error copying book: {e}, will try copying without permissions instead")
                    shutil.copyfile(book_path, intermediate_path)
                os.remove(book_path)
            
            # Final cancellation check before completing
            if cancel_flag.is_set():
                logger.info(f"Download cancelled before final rename: {book_id}")
                if intermediate_path.exists():
                    intermediate_path.unlink()
                return None
                
            os.rename(intermediate_path, final_path)
            logger.info(f"Download completed successfully: {book_info.title}")
            
        return str(final_path)
    except Exception as e:
        if cancel_flag.is_set():
            logger.info(f"Download cancelled during error handling: {book_id}")
        else:
            logger.error_trace(f"Error downloading book: {e}")
        return None

def update_download_progress(book_id: str, progress: float) -> None:
    """Update download progress."""
    book_queue.update_progress(book_id, progress)
    
    # Broadcast progress via WebSocket
    if ws_manager and ws_manager.is_enabled():
        ws_manager.broadcast_download_progress(book_id, progress, 'downloading')

def update_download_status(book_id: str, status: str) -> None:
    """Update download status."""
    # Map string status to QueueStatus enum
    status_map = {
        'queued': QueueStatus.QUEUED,
        'resolving': QueueStatus.RESOLVING,
        'bypassing': QueueStatus.BYPASSING,
        'downloading': QueueStatus.DOWNLOADING,
        'verifying': QueueStatus.VERIFYING,
        'ingesting': QueueStatus.INGESTING,
        'complete': QueueStatus.COMPLETE,
        'available': QueueStatus.AVAILABLE,
        'error': QueueStatus.ERROR,
        'done': QueueStatus.DONE,
        'cancelled': QueueStatus.CANCELLED,
    }
    
    queue_status_enum = status_map.get(status.lower())
    if queue_status_enum:
        book_queue.update_status(book_id, queue_status_enum)
        
        # Broadcast status update via WebSocket
        if ws_manager and ws_manager.is_enabled():
            ws_manager.broadcast_status_update(queue_status())

def cancel_download(book_id: str) -> bool:
    """Cancel a download.
    
    Args:
        book_id: Book identifier to cancel
        
    Returns:
        bool: True if cancellation was successful
    """
    result = book_queue.cancel_download(book_id)
    
    # Broadcast status update via WebSocket
    if result and ws_manager and ws_manager.is_enabled():
        ws_manager.broadcast_status_update(queue_status())
    
    return result

def set_book_priority(book_id: str, priority: int) -> bool:
    """Set priority for a queued book.
    
    Args:
        book_id: Book identifier
        priority: New priority level (lower = higher priority)
        
    Returns:
        bool: True if priority was successfully changed
    """
    return book_queue.set_priority(book_id, priority)

def reorder_queue(book_priorities: Dict[str, int]) -> bool:
    """Bulk reorder queue.
    
    Args:
        book_priorities: Dict mapping book_id to new priority
        
    Returns:
        bool: True if reordering was successful
    """
    return book_queue.reorder_queue(book_priorities)

def get_queue_order() -> List[Dict[str, any]]:
    """Get current queue order for display."""
    return book_queue.get_queue_order()

def get_active_downloads() -> List[str]:
    """Get list of currently active downloads."""
    return book_queue.get_active_downloads()

def clear_completed() -> int:
    """Clear all completed downloads from tracking."""
    return book_queue.clear_completed()

def _process_single_download(book_id: str, cancel_flag: Event) -> None:
    """Process a single download job."""
    try:
        # Status will be updated through callbacks during download process
        # (resolving -> bypassing -> downloading -> verifying -> ingesting -> complete)
        download_path = _download_book_with_cancellation(book_id, cancel_flag)
        
        if cancel_flag.is_set():
            book_queue.update_status(book_id, QueueStatus.CANCELLED)
            # Broadcast cancellation
            if ws_manager and ws_manager.is_enabled():
                ws_manager.broadcast_status_update(queue_status())
            return
            
        if download_path:
            book_queue.update_download_path(book_id, download_path)
            new_status = QueueStatus.COMPLETE
        else:
            new_status = QueueStatus.ERROR
            
        book_queue.update_status(book_id, new_status)
        
        # Broadcast final status (completed or error)
        if ws_manager and ws_manager.is_enabled():
            ws_manager.broadcast_status_update(queue_status())
        
        logger.info(
            f"Book {book_id} download {'successful' if download_path else 'failed'}"
        )
        
    except Exception as e:
        if not cancel_flag.is_set():
            logger.error_trace(f"Error in download processing: {e}")
            book_queue.update_status(book_id, QueueStatus.ERROR)
        else:
            logger.info(f"Download cancelled: {book_id}")
            book_queue.update_status(book_id, QueueStatus.CANCELLED)
        
        # Broadcast error/cancelled status
        if ws_manager and ws_manager.is_enabled():
            ws_manager.broadcast_status_update(queue_status())

def concurrent_download_loop() -> None:
    """Main download coordinator using ThreadPoolExecutor for concurrent downloads."""
    logger.info(f"Starting concurrent download loop with {MAX_CONCURRENT_DOWNLOADS} workers")
    
    with ThreadPoolExecutor(max_workers=MAX_CONCURRENT_DOWNLOADS, thread_name_prefix="BookDownload") as executor:
        active_futures: Dict[Future, str] = {}  # Track active download futures
        
        while True:
            # Clean up completed futures
            completed_futures = [f for f in active_futures if f.done()]
            for future in completed_futures:
                book_id = active_futures.pop(future)
                try:
                    future.result()  # This will raise any exceptions from the worker
                except Exception as e:
                    logger.error_trace(f"Future exception for {book_id}: {e}")
            
            # Start new downloads if we have capacity
            while len(active_futures) < MAX_CONCURRENT_DOWNLOADS:
                next_download = book_queue.get_next()
                if not next_download:
                    break
                    
                book_id, cancel_flag = next_download
                logger.info(f"Starting concurrent download: {book_id}")
                
                # Submit download job to thread pool
                future = executor.submit(_process_single_download, book_id, cancel_flag)
                active_futures[future] = book_id
            
            # Brief sleep to prevent busy waiting
            time.sleep(MAIN_LOOP_SLEEP_TIME)

# Start concurrent download coordinator
download_coordinator_thread = threading.Thread(
    target=concurrent_download_loop,
    daemon=True,
    name="DownloadCoordinator"
)
download_coordinator_thread.start()

logger.info(f"Download system initialized with {MAX_CONCURRENT_DOWNLOADS} concurrent workers")<|MERGE_RESOLUTION|>--- conflicted
+++ resolved
@@ -218,18 +218,13 @@
         if ws_manager and ws_manager.is_enabled():
             ws_manager.broadcast_status_update(queue_status())
         
-<<<<<<< HEAD
+        if success_download_url and book_info.format == "":
+            book_info.format = success_download_url.split(".")[-1]
+            book_name += f".{book_info.format}"
+
         final_dir = _prepare_download_folder(book_info)
         intermediate_path = final_dir / f"{book_id}.crdownload"
         final_path = final_dir / book_name
-=======
-        if success_download_url and book_info.format == "":
-            book_info.format = success_download_url.split(".")[-1]
-            book_name += f".{book_info.format}"
-
-        intermediate_path = INGEST_DIR / f"{book_id}.crdownload"
-        final_path = INGEST_DIR / book_name
->>>>>>> 57d85d07
         
         if os.path.exists(book_path):
             logger.info(f"Moving book to ingest directory: {book_path} -> {final_path}")
