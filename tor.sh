--- conflicted
+++ resolved
@@ -251,7 +251,6 @@
     echo "[*] Falling back to container's default timezone: $TZ"
 fi
 
-<<<<<<< HEAD
 # Start a background health check process to monitor Tor
 echo "[*] Starting Tor health check monitor..."
 (
@@ -318,7 +317,5 @@
 TOR_MONITOR_PID=$!
 echo "[✓] Tor health check monitor started in background (PID: $TOR_MONITOR_PID)"
 
-=======
->>>>>>> 15a61a51
 # Run the entrypoint script
 echo "[*] End of tor script"